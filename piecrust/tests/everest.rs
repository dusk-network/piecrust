// This Source Code Form is subject to the terms of the Mozilla Public
// License, v. 2.0. If a copy of the MPL was not distributed with this
// file, You can obtain one at http://mozilla.org/MPL/2.0/.
//
// Copyright (c) DUSK NETWORK. All rights reserved.

use piecrust::{module_bytecode, Error, VM};

#[test]
pub fn height() -> Result<(), Error> {
    let vm = VM::ephemeral()?;

    let mut session = vm.genesis_session();

    let id = session.deploy(module_bytecode!("everest"))?;

    for h in 0u64..1024 {
        session.set_meta("height", h);
        let height: Option<u64> = session.transact(id, "get_height", &())?;
        assert_eq!(height.unwrap(), h);
    }

    Ok(())
}
<<<<<<< HEAD

#[test]
pub fn meta_data_optionality() -> Result<(), Error> {
    let vm = VM::ephemeral()?;

    let mut session = vm.genesis_session();

    let id = session.deploy(module_bytecode!("everest"))?;

    let height: Option<u64> = session.transact(id, "get_height", &())?;
    assert!(height.is_none());

=======
#[test]
pub fn meta_data_optionality() -> Result<(), Error> {
    let vm = VM::ephemeral()?;
    let mut session = vm.genesis_session();
    let id = session.deploy(module_bytecode!("everest"))?;
    let height: Option<u64> = session.transact(id, "get_height", &())?;
    assert!(height.is_none());
>>>>>>> 0b0c917d
    Ok(())
}<|MERGE_RESOLUTION|>--- conflicted
+++ resolved
@@ -22,20 +22,6 @@
 
     Ok(())
 }
-<<<<<<< HEAD
-
-#[test]
-pub fn meta_data_optionality() -> Result<(), Error> {
-    let vm = VM::ephemeral()?;
-
-    let mut session = vm.genesis_session();
-
-    let id = session.deploy(module_bytecode!("everest"))?;
-
-    let height: Option<u64> = session.transact(id, "get_height", &())?;
-    assert!(height.is_none());
-
-=======
 #[test]
 pub fn meta_data_optionality() -> Result<(), Error> {
     let vm = VM::ephemeral()?;
@@ -43,6 +29,5 @@
     let id = session.deploy(module_bytecode!("everest"))?;
     let height: Option<u64> = session.transact(id, "get_height", &())?;
     assert!(height.is_none());
->>>>>>> 0b0c917d
     Ok(())
 }