--- conflicted
+++ resolved
@@ -40,10 +40,7 @@
         core::fmt::UpperHex::fmt(self, f)
     }
 }
-<<<<<<< HEAD
-=======
 
->>>>>>> 04d9d7f2
 /// Parse a module ID and the file from the given `path`.
 ///
 /// # Panics
@@ -53,29 +50,20 @@
     path: P,
 ) -> Result<(ModuleId, WrappedModule), Error> {
     let path = path.as_ref();
-<<<<<<< HEAD
-=======
 
->>>>>>> 04d9d7f2
     let fname = path
         .file_name()
         .expect("The path must have a final component")
         .to_str()
         .expect("The final path component should be valid UTF-8");
-<<<<<<< HEAD
-=======
 
->>>>>>> 04d9d7f2
     let module_id_bytes = hex::decode(fname).ok().ok_or_else(|| {
         PersistenceError(io::Error::new(
             io::ErrorKind::InvalidData,
             "Invalid hex in file name",
         ))
     })?;
-<<<<<<< HEAD
-=======
 
->>>>>>> 04d9d7f2
     if module_id_bytes.len() != MODULE_ID_BYTES {
         return Err(PersistenceError(io::Error::new(
             io::ErrorKind::InvalidData,
@@ -85,15 +73,6 @@
             ),
         )));
     }
-<<<<<<< HEAD
-    let mut bytes = [0u8; MODULE_ID_BYTES];
-    bytes.copy_from_slice(&module_id_bytes);
-    let module_id = ModuleId::from_bytes(bytes);
-    let bytecode = fs::read(path).map_err(PersistenceError)?;
-    let module = WrappedModule::new(&bytecode)?;
-    Ok((module_id, module))
-}
-=======
 
     let mut bytes = [0u8; MODULE_ID_BYTES];
     bytes.copy_from_slice(&module_id_bytes);
@@ -106,40 +85,27 @@
     Ok((module_id, module))
 }
 
->>>>>>> 04d9d7f2
 pub fn read_modules<P: AsRef<Path>>(
     base_path: P,
 ) -> Result<BTreeMap<ModuleId, WrappedModule>, Error> {
     let modules_dir = base_path.as_ref().join(MODULES_DIR);
     let mut modules = BTreeMap::new();
-<<<<<<< HEAD
-=======
 
->>>>>>> 04d9d7f2
     // If the directory doesn't exist, then there are no modules
     if !modules_dir.exists() {
         return Ok(modules);
     }
-<<<<<<< HEAD
-    for entry in fs::read_dir(modules_dir).map_err(PersistenceError)? {
-        let entry = entry.map_err(PersistenceError)?;
-        let entry_path = entry.path();
-=======
 
     for entry in fs::read_dir(modules_dir).map_err(PersistenceError)? {
         let entry = entry.map_err(PersistenceError)?;
         let entry_path = entry.path();
 
->>>>>>> 04d9d7f2
         // Only read if it is a file, otherwise simply ignore
         if entry_path.is_file() {
             let (module_id, module) = module_from_path(entry_path)?;
             modules.insert(module_id, module);
         }
     }
-<<<<<<< HEAD
-=======
 
->>>>>>> 04d9d7f2
     Ok(modules)
 }