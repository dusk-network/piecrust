// This Source Code Form is subject to the terms of the Mozilla Public
// License, v. 2.0. If a copy of the MPL was not distributed with this
// file, You can obtain one at http://mozilla.org/MPL/2.0/.
//
// Copyright (c) DUSK NETWORK. All rights reserved.

use colored::*;

use dallo::{
    ModuleId, StandardBufSerializer, StandardDeserialize, MODULE_ID_BYTES,
    SCRATCH_BUF_BYTES,
};
use rkyv::{
    check_archived_root,
    ser::serializers::{BufferScratch, BufferSerializer, CompositeSerializer},
    ser::Serializer,
    Archive, Deserialize, Infallible, Serialize,
};
use wasmer::NativeFunc;
use wasmer_middlewares::metering::{
    get_remaining_points, set_remaining_points, MeteringPoints,
};

use crate::error::*;
use crate::memory::MemHandler;
use crate::snapshot::ModuleSnapshotBag;
use crate::world::World;

#[derive(Debug)]
pub struct ArgBufferSpan {
    pub begin: i32,
    pub end: i32,
}
impl ArgBufferSpan {
    pub fn new(begin: i32, end: i32) -> Self {
        Self { begin, end }
    }
    pub fn len(&self) -> usize {
        (self.end - self.begin) as usize
    }
}
#[derive(Debug)]
pub struct Instance {
    id: ModuleId,
    instance: wasmer::Instance,
    world: World,
    mem_handler: MemHandler,
    arg_buf_ofs: i32,
    heap_base: i32,
    self_id_ofs: i32,
    module_snapshot_bag: ModuleSnapshotBag,
}

impl Instance {
    #[allow(clippy::too_many_arguments)]
    pub(crate) fn new(
        id: ModuleId,
        instance: wasmer::Instance,
        world: World,
        mem_handler: MemHandler,
        arg_buf_ofs: i32,
        heap_base: i32,
        self_id_ofs: i32,
    ) -> Self {
        Instance {
            id,
            instance,
            world,
            mem_handler,
            arg_buf_ofs,
            heap_base,
            self_id_ofs,
            module_snapshot_bag: ModuleSnapshotBag::new(),
        }
    }

    pub(crate) fn query<Arg, Ret>(
        &self,
        name: &str,
        arg: Arg,
    ) -> Result<Ret, Error>
    where
        Arg: for<'a> Serialize<StandardBufSerializer<'a>>,
        Ret: Archive,
        Ret::Archived: StandardDeserialize<Ret>,
    {
        let ret_len = {
            let arg_len = self.write_to_arg_buffer(arg)?;
            self.perform_query(name, arg_len)
                .map_err(|e| map_call_err(self, e))?
        };

        self.read_from_arg_buffer(ret_len)
    }

    pub(crate) fn perform_query(
        &self,
        name: &str,
        arg_len: u32,
    ) -> Result<u32, Error> {
        let fun: NativeFunc<u32, u32> =
            self.instance.exports.get_native_function(name)?;
        Ok(fun.call(arg_len)?)
    }

    pub(crate) fn transact<Arg, Ret>(
        &mut self,
        name: &str,
        arg: Arg,
    ) -> Result<Ret, Error>
    where
        Arg: for<'a> Serialize<StandardBufSerializer<'a>> + core::fmt::Debug,
        Ret: Archive,
        Ret::Archived: StandardDeserialize<Ret>,
    {
        let ret_len = {
            let arg_len = self.write_to_arg_buffer(arg)?;
            self.perform_transaction(name, arg_len)
                .map_err(|e| map_call_err(self, e))?
        };

        self.read_from_arg_buffer(ret_len)
    }

    pub(crate) fn perform_transaction(
        &self,
        name: &str,
        arg_len: u32,
    ) -> Result<u32, Error> {
        let fun: NativeFunc<u32, u32> =
            self.instance.exports.get_native_function(name)?;
        Ok(fun.call(arg_len)?)
    }

    pub(crate) fn remaining_points(&self) -> u64 {
        match get_remaining_points(&self.instance) {
            MeteringPoints::Remaining(r) => r,
            MeteringPoints::Exhausted => 0,
        }
    }

    pub(crate) fn set_remaining_points(&self, points: u64) {
        set_remaining_points(&self.instance, points)
    }

    pub(crate) fn with_memory<F, R>(&self, f: F) -> R
    where
        F: FnOnce(&[u8]) -> R,
    {
        let mem = self
            .instance
            .exports
            .get_memory("memory")
            .expect("memory export is checked at module creation time");
        let memory_bytes = unsafe { mem.data_unchecked() };

        f(memory_bytes)
    }

    pub(crate) fn with_memory_mut<F, R>(&self, f: F) -> R
    where
        F: FnOnce(&mut [u8]) -> R,
    {
        let mem =
            self.instance.exports.get_memory("memory").expect(
                "memory export should be checked at module creation time",
            );
        let memory_bytes = unsafe { mem.data_unchecked_mut() };
        f(memory_bytes)
    }

    pub(crate) fn write_self_id(&self, module_id: ModuleId) {
        let mem =
            self.instance.exports.get_memory("memory").expect(
                "memory export should be checked at module creation time",
            );

        let ofs = self.self_id_ofs as usize;

        let memory = unsafe { mem.data_unchecked_mut() };
        let self_id_buf = &mut memory[ofs..][..MODULE_ID_BYTES];

        self_id_buf.copy_from_slice(module_id.as_bytes());
    }

    pub(crate) fn write_to_arg_buffer<T>(&self, value: T) -> Result<u32, Error>
    where
        T: for<'a> Serialize<StandardBufSerializer<'a>>,
    {
        self.with_arg_buffer(|abuf| {
            let mut sbuf = [0u8; SCRATCH_BUF_BYTES];
            let scratch = BufferScratch::new(&mut sbuf);
            let ser = BufferSerializer::new(abuf);
            let mut ser =
                CompositeSerializer::new(ser, scratch, rkyv::Infallible);

            ser.serialize_value(&value)?;

            Ok(ser.pos() as u32)
        })
    }

    pub(crate) fn arg_buffer_span(&self) -> ArgBufferSpan {
        ArgBufferSpan::new(
            self.arg_buf_ofs,
            self.arg_buf_ofs + dallo::ARGBUF_LEN as i32,
        )
    }
    pub(crate) fn heap_base(&self) -> i32 {
        self.heap_base
    }
    fn read_from_arg_buffer<T>(&self, arg_len: u32) -> Result<T, Error>
    where
        T: Archive,
        T::Archived: StandardDeserialize<T>,
    {
        // TODO use bytecheck here
        self.with_arg_buffer(|abuf| {
            let slice = &abuf[..arg_len as usize];
            let ta: &T::Archived = check_archived_root::<T>(slice)?;
            let t = ta.deserialize(&mut Infallible).expect("Infallible");
            Ok(t)
        })
    }

    pub(crate) fn with_arg_buffer<F, R>(&self, f: F) -> R
    where
        F: FnOnce(&mut [u8]) -> R,
    {
        self.with_memory_mut(|memory_bytes| {
            let a = self.arg_buf_ofs as usize;
            let b = dallo::ARGBUF_LEN;
            let begin = &mut memory_bytes[a..];
            let trimmed = &mut begin[..b];
            f(trimmed)
        })
    }

    pub(crate) fn alloc(&mut self, amount: usize, align: usize) -> usize {
        self.mem_handler.alloc(amount, align)
    }

    pub(crate) fn dealloc(&mut self, _addr: usize) {}

    pub fn id(&self) -> ModuleId {
        self.id
    }

    pub(crate) fn module_snapshot_bag(&self) -> &ModuleSnapshotBag {
        &self.module_snapshot_bag
    }
<<<<<<< HEAD

=======
>>>>>>> 668632ec
    pub(crate) fn module_snapshot_bag_mut(&mut self) -> &mut ModuleSnapshotBag {
        &mut self.module_snapshot_bag
    }

    pub(crate) fn world(&self) -> &World {
        &self.world
    }

    pub fn snap(&self) {
        let mem = self
            .instance
            .exports
            .get_memory("memory")
            .expect("memory export is checked at module creation time");

        println!("memory snapshot");

        let maybe_interesting = unsafe { mem.data_unchecked_mut() };

        const CSZ: usize = 128;
        const RSZ: usize = 16;

        for (chunk_nr, chunk) in maybe_interesting.chunks(CSZ).enumerate() {
            if chunk[..] != [0; CSZ][..] {
                for (row_nr, row) in chunk.chunks(RSZ).enumerate() {
                    let ofs = chunk_nr * CSZ + row_nr * RSZ;

                    print!("{:08x}:", ofs);

                    for (i, byte) in row.iter().enumerate() {
                        if i % 4 == 0 {
                            print!(" ");
                        }

                        let buf_start = self.arg_buf_ofs as usize;
                        let buf_end = buf_start + dallo::ARGBUF_LEN as usize;
                        let heap_base = self.heap_base as usize;

                        if ofs + i >= buf_start && ofs + i < buf_end {
                            print!("{}", format!("{:02x}", byte).red());
                            print!(" ");
                        } else if ofs + i >= heap_base {
                            print!("{}", format!("{:02x} ", byte).green());
                        } else {
                            print!("{:02x} ", byte)
                        }
                    }

                    println!();
                }
            }
        }
    }
}

fn map_call_err(instance: &Instance, err: Error) -> Error {
    match err {
        e @ Error::RuntimeError(_) => {
            match get_remaining_points(&instance.instance) {
                MeteringPoints::Remaining(_) => e,
                MeteringPoints::Exhausted => Error::OutOfPoints(instance.id),
            }
        }
        e => e,
    }
}<|MERGE_RESOLUTION|>--- conflicted
+++ resolved
@@ -249,14 +249,9 @@
     pub(crate) fn module_snapshot_bag(&self) -> &ModuleSnapshotBag {
         &self.module_snapshot_bag
     }
-<<<<<<< HEAD
-
-=======
->>>>>>> 668632ec
     pub(crate) fn module_snapshot_bag_mut(&mut self) -> &mut ModuleSnapshotBag {
         &mut self.module_snapshot_bag
     }
-
     pub(crate) fn world(&self) -> &World {
         &self.world
     }
